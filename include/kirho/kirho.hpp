--- conflicted
+++ resolved
@@ -44,7 +44,6 @@
     };
 };
 
-<<<<<<< HEAD
 /**
  * @brief A basic implementation of error as values, inspired by the Rust
  * Result type.
@@ -54,14 +53,10 @@
  * so. It is using std::variant, and as a result, suffers from similiar
  * limitations. For instance, you cannot have T and E be the same type.
  */
-=======
-// A basic way to implement errors as values.
->>>>>>> 53bba49a
 template <typename T, typename E>
 class result_t
 {
   public:
-<<<<<<< HEAD
     /**
      * @brief Creates a success value.
      *
@@ -69,14 +64,11 @@
      *
      * @param value The value to wrap into a success result_t
      */
-=======
->>>>>>> 53bba49a
     static auto success(T value) noexcept -> result_t<T, E>
     {
         return result_t<T, E>{true, std::variant<T, E>{std::move(value)}};
     }
 
-<<<<<<< HEAD
     /**
      * @brief Creates an error value.
      *
@@ -84,14 +76,11 @@
      *
      * @param error The error value to wrap.
      */
-=======
->>>>>>> 53bba49a
     static auto error(E error) noexcept -> result_t<T, E>
     {
         return result_t<T, E>{false, std::variant<T, E>{std::move(error)}};
     }
 
-<<<<<<< HEAD
     /**
      * @brief Checks if the value is successful.
      *
@@ -102,8 +91,6 @@
      *
      * @return A boolean that indicates whether it's successful.
      */
-=======
->>>>>>> 53bba49a
     auto is_success(T& value) const noexcept -> bool
     {
         if (m_success)
@@ -114,7 +101,6 @@
         return m_success;
     }
 
-<<<<<<< HEAD
     /**
      * @brief Checks if the value is an error value.
      *
@@ -125,8 +111,6 @@
      *
      * @return A boolean that indicates whether it's an error.
      */
-=======
->>>>>>> 53bba49a
     auto is_error(E& error) const noexcept -> bool
     {
         if (!m_success)
@@ -134,8 +118,7 @@
             error = std::get<E>(m_union);
         }
 
-<<<<<<< HEAD
-        return m_success;
+        return !m_success;
     }
 
     /**
@@ -146,11 +129,6 @@
      *
      * @return The resulting optional value.
      */
-=======
-        return !m_success;
-    }
-
->>>>>>> 53bba49a
     auto to_optional() const noexcept -> std::optional<T>
     {
         if (m_success)
@@ -163,7 +141,6 @@
         }
     }
 
-<<<<<<< HEAD
     /**
      * @brief Panic and prints the passed values if it is an error value.
      *
@@ -173,8 +150,6 @@
      *
      * @return The success value if this result is not an error value.
      */
-=======
->>>>>>> 53bba49a
     template <printable... S>
     auto except(S... values) const noexcept -> T
     {
@@ -187,7 +162,6 @@
         return std::get<T>(m_union);
     }
 
-<<<<<<< HEAD
     /**
      * Panics if the result is an error value, otherwise return the success
      * value.
@@ -198,8 +172,6 @@
      *
      * @return The success value if this result is not an error value.
      */
-=======
->>>>>>> 53bba49a
     auto unwrap() const noexcept -> T
     {
         if (!m_success)
@@ -214,7 +186,6 @@
     result_t(const result_t&) = delete;
     result_t& operator=(const result_t&) = delete;
 
-<<<<<<< HEAD
     /**
      * @brief Calls the passed lambda with the error value if this is indeed an
      * error type.
@@ -227,18 +198,12 @@
      * @param handler the closure or function that will be called with the
      * error.
      */
-=======
->>>>>>> 53bba49a
     template <error_handler<E> F>
     auto handle_error(F handler) const -> void
     {
         if (!m_success)
         {
-<<<<<<< HEAD
             handler(std::get<E>(m_union));
-=======
-            handler(m_union.error);
->>>>>>> 53bba49a
         }
     }
 
